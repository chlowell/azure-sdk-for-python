--- conflicted
+++ resolved
@@ -1875,10 +1875,7 @@
 
     return result
 
-<<<<<<< HEAD
-=======
-@staticmethod
->>>>>>> 75353af6
+
 def get_certificate_from_publish_settings(publish_settings_path, path_to_write_certificate, subscription_name=None):
     '''
     Writes a certificate file to the specified location.  This can then be used 
